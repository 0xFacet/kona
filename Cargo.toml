--- conflicted
+++ resolved
@@ -72,7 +72,6 @@
 alloy-serde = { version = "0.5.2", default-features = false }
 alloy-provider = { version = "0.5.2", default-features = false }
 alloy-primitives = { version = "0.8", default-features = false }
-<<<<<<< HEAD
 alloy-consensus = { version = "0.5.2", default-features = false }
 alloy-transport = { version = "0.5.2", default-features = false }
 alloy-rpc-types = { version = "0.5.2", default-features = false }
@@ -80,16 +79,7 @@
 alloy-node-bindings = { version = "0.5.2", default-features = false }
 alloy-transport-http = { version = "0.5.2", default-features = false }
 alloy-rpc-types-engine = { version = "0.5.2", default-features = false }
-=======
-alloy-consensus = { version = "0.5.0", default-features = false }
-alloy-transport = { version = "0.5.0", default-features = false }
-alloy-rpc-types = { version = "0.5.0", default-features = false }
-alloy-rpc-client = { version = "0.5.0", default-features = false }
-alloy-node-bindings = { version = "0.5.0", default-features = false }
-alloy-transport-http = { version = "0.5.0", default-features = false }
-alloy-rpc-types-engine = { version = "0.5.0", default-features = false }
-alloy-rpc-types-beacon = { version = "0.5.0", default-features = false }
->>>>>>> 2991b081
+alloy-rpc-types-beacon = { version = "0.5.2", default-features = false }
 
 # OP Alloy
 op-alloy-genesis = { version = "0.5.0", default-features = false }
