//! This module contains derivation errors thrown within the pipeline.

<<<<<<< HEAD
use super::Frame;
use alloc::vec::Vec;
use alloy_primitives::{Bytes, B256};
=======
use alloy_primitives::B256;
>>>>>>> 92fcc87f
use core::fmt::Display;

use super::SpanBatchError;

/// An error that is thrown within the stages of the derivation pipeline.
#[derive(Debug)]
pub enum StageError {
    /// There is no data to read from the channel bank.
    Eof,
    /// There is not enough data progress, but if we wait, the stage will eventually return data
    /// or produce an EOF error.
    NotEnoughData,
<<<<<<< HEAD
    /// Failed to fetch block info and transactions by hash.
    BlockFetch(B256),
    /// No item returned from the previous stage iterator.
    Empty,
=======
    /// The stage detected a block reorg.
    /// The first argument is the expected block hash.
    /// The second argument is the paren_hash of the next l1 origin block.
    ReorgDetected(B256, B256),
    /// Receipt fetching error.
    ReceiptFetch(anyhow::Error),
    /// [super::BlockInfo] fetching error.
    BlockInfoFetch(anyhow::Error),
    /// [super::SystemConfig] update error.
    SystemConfigUpdate(anyhow::Error),
>>>>>>> 92fcc87f
    /// Other wildcard error.
    Custom(anyhow::Error),
}

impl PartialEq<StageError> for StageError {
    fn eq(&self, other: &StageError) -> bool {
        // if it's a reorg detected check the block hashes
        if let (StageError::ReorgDetected(a, b), StageError::ReorgDetected(c, d)) = (self, other) {
            return a == c && b == d;
        }
        matches!(
            (self, other),
            (StageError::Eof, StageError::Eof) |
                (StageError::NotEnoughData, StageError::NotEnoughData) |
                (StageError::ReceiptFetch(_), StageError::ReceiptFetch(_)) |
                (StageError::BlockInfoFetch(_), StageError::BlockInfoFetch(_)) |
                (StageError::SystemConfigUpdate(_), StageError::SystemConfigUpdate(_)) |
                (StageError::Custom(_), StageError::Custom(_))
        )
    }
}

/// A result type for the derivation pipeline stages.
pub type StageResult<T> = Result<T, StageError>;

/// Converts a stage result into a vector of frames.
pub fn into_frames<T: Into<Bytes>>(result: StageResult<T>) -> anyhow::Result<Vec<Frame>> {
    match result {
        Ok(data) => Ok(Frame::parse_frames(&data.into())?),
        Err(e) => Err(anyhow::anyhow!(e)),
    }
}

impl From<anyhow::Error> for StageError {
    fn from(e: anyhow::Error) -> Self {
        StageError::Custom(e)
    }
}

impl Display for StageError {
    fn fmt(&self, f: &mut core::fmt::Formatter<'_>) -> core::fmt::Result {
        match self {
            StageError::Eof => write!(f, "End of file"),
            StageError::NotEnoughData => write!(f, "Not enough data"),
<<<<<<< HEAD
            StageError::BlockFetch(hash) => {
                write!(f, "Failed to fetch block info and transactions by hash: {}", hash)
            }
            StageError::Empty => write!(f, "Empty"),
=======
            StageError::ReceiptFetch(e) => write!(f, "Receipt fetch error: {}", e),
            StageError::SystemConfigUpdate(e) => write!(f, "System config update error: {}", e),
            StageError::ReorgDetected(current, next) => {
                write!(f, "Block reorg detected: {} -> {}", current, next)
            }
            StageError::BlockInfoFetch(e) => write!(f, "Block info fetch error: {}", e),
>>>>>>> 92fcc87f
            StageError::Custom(e) => write!(f, "Custom error: {}", e),
        }
    }
}

/// A decoding error.
#[derive(Debug)]
pub enum DecodeError {
    /// The buffer is empty.
    EmptyBuffer,
    /// Alloy RLP Encoding Error.
    AlloyRlpError(alloy_rlp::Error),
    /// Span Batch Error.
    SpanBatchError(SpanBatchError),
}

impl From<alloy_rlp::Error> for DecodeError {
    fn from(e: alloy_rlp::Error) -> Self {
        DecodeError::AlloyRlpError(e)
    }
}

impl PartialEq<DecodeError> for DecodeError {
    fn eq(&self, other: &DecodeError) -> bool {
        matches!(
            (self, other),
            (DecodeError::EmptyBuffer, DecodeError::EmptyBuffer) |
                (DecodeError::AlloyRlpError(_), DecodeError::AlloyRlpError(_))
        )
    }
}

impl Display for DecodeError {
    fn fmt(&self, f: &mut core::fmt::Formatter<'_>) -> core::fmt::Result {
        match self {
            DecodeError::EmptyBuffer => write!(f, "Empty buffer"),
            DecodeError::AlloyRlpError(e) => write!(f, "Alloy RLP Decoding Error: {}", e),
            DecodeError::SpanBatchError(e) => write!(f, "Span Batch Decoding Error: {:?}", e),
        }
    }
}<|MERGE_RESOLUTION|>--- conflicted
+++ resolved
@@ -1,12 +1,8 @@
 //! This module contains derivation errors thrown within the pipeline.
 
-<<<<<<< HEAD
-use super::Frame;
+use crate::types::Frame;
 use alloc::vec::Vec;
 use alloy_primitives::{Bytes, B256};
-=======
-use alloy_primitives::B256;
->>>>>>> 92fcc87f
 use core::fmt::Display;
 
 use super::SpanBatchError;
@@ -19,12 +15,10 @@
     /// There is not enough data progress, but if we wait, the stage will eventually return data
     /// or produce an EOF error.
     NotEnoughData,
-<<<<<<< HEAD
     /// Failed to fetch block info and transactions by hash.
     BlockFetch(B256),
     /// No item returned from the previous stage iterator.
     Empty,
-=======
     /// The stage detected a block reorg.
     /// The first argument is the expected block hash.
     /// The second argument is the paren_hash of the next l1 origin block.
@@ -35,7 +29,6 @@
     BlockInfoFetch(anyhow::Error),
     /// [super::SystemConfig] update error.
     SystemConfigUpdate(anyhow::Error),
->>>>>>> 92fcc87f
     /// Other wildcard error.
     Custom(anyhow::Error),
 }
@@ -80,19 +73,16 @@
         match self {
             StageError::Eof => write!(f, "End of file"),
             StageError::NotEnoughData => write!(f, "Not enough data"),
-<<<<<<< HEAD
             StageError::BlockFetch(hash) => {
                 write!(f, "Failed to fetch block info and transactions by hash: {}", hash)
             }
             StageError::Empty => write!(f, "Empty"),
-=======
             StageError::ReceiptFetch(e) => write!(f, "Receipt fetch error: {}", e),
             StageError::SystemConfigUpdate(e) => write!(f, "System config update error: {}", e),
             StageError::ReorgDetected(current, next) => {
                 write!(f, "Block reorg detected: {} -> {}", current, next)
             }
             StageError::BlockInfoFetch(e) => write!(f, "Block info fetch error: {}", e),
->>>>>>> 92fcc87f
             StageError::Custom(e) => write!(f, "Custom error: {}", e),
         }
     }
